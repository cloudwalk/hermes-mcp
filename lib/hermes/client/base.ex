defmodule Hermes.Client.Base do
  @moduledoc false

  use GenServer
  use Hermes.Logging

  import Peri

  alias Hermes.Client.Operation
  alias Hermes.Client.Request
  alias Hermes.Client.State
  alias Hermes.MCP.Error
  alias Hermes.MCP.ID
  alias Hermes.MCP.Message
  alias Hermes.MCP.Response
  alias Hermes.Protocol
  alias Hermes.Telemetry

  require Hermes.MCP.Message

  @default_protocol_version Protocol.latest_version()

  @type t :: GenServer.server()

  @typedoc """
  Root directory specification.

  Represents a root directory that the client has access to.

  ## Fields
    - `:uri` - File URI for the root directory (e.g., "file:///home/user/project")
    - `:name` - Optional human-readable name for the root
  """
  @type root :: %{
          uri: String.t(),
          name: String.t() | nil
        }

  @typedoc """
  MCP client transport options

  - `:layer` - The transport layer to use, either `Hermes.Transport.STDIO`, `Hermes.Transport.SSE`, `Hermes.Transport.WebSocket`, or `Hermes.Transport.StreamableHTTP` (required)
  - `:name` - The transport optional custom name
  """
  @type transport ::
          list(
            {:layer,
             Hermes.Transport.STDIO
             | Hermes.Transport.SSE
             | Hermes.Transport.WebSocket
             | Hermes.Transport.StreamableHTTP}
            | {:name, GenServer.server()}
          )

  @typedoc """
  MCP client metadata info

  - `:name` - The name of the client (required)
  - `:version` - The version of the client
  """
  @type client_info :: %{
          required(:name | String.t()) => String.t(),
          optional(:version | String.t()) => String.t()
        }

  @typedoc """
  MCP client capabilities

  - `:roots` - Capabilities related to the roots resource
    - `:listChanged` - Whether the client can handle listChanged notifications
  - `:sampling` - Capabilities related to sampling

  MCP describes these client capabilities on it [specification](https://spec.modelcontextprotocol.io/specification/2024-11-05/client/)
  """
  @type capabilities :: %{
          optional(:roots | String.t()) => %{
            optional(:listChanged | String.t()) => boolean
          },
          optional(:sampling | String.t()) => %{}
        }

  @typedoc """
  MCP client initialization options

  - `:name` - Following the `GenServer` patterns described on "Name registration".
  - `:transport` - The MCP transport options
  - `:client_info` - Information about the client
  - `:capabilities` - Client capabilities to advertise to the MCP server
  - `:protocol_version` - Protocol version to use (defaults to "2024-11-05")

  Any other option support by `GenServer`.
  """
  @type option ::
          {:name, GenServer.name()}
          | {:transport, transport}
          | {:client_info, map}
          | {:capabilities, map}
          | {:protocol_version, String.t()}
          | GenServer.option()

  defschema(:parse_options, [
    {:name, {{:custom, &Hermes.genserver_name/1}, {:default, __MODULE__}}},
    {:transport, {:required, {:custom, &Hermes.client_transport/1}}},
    {:client_info, {:required, :map}},
    {:capabilities, {:required, :map}},
    {:protocol_version, {:string, {:default, @default_protocol_version}}}
  ])

  @doc """
  Starts a new MCP client process.
  """
  @spec start_link(Enumerable.t(option)) :: GenServer.on_start()
  def start_link(opts) do
    opts = parse_options!(opts)

    protocol_version = opts[:protocol_version]
    layer = opts[:transport][:layer]

    with :ok <- Protocol.validate_version(protocol_version),
         :ok <- Protocol.validate_transport(protocol_version, layer) do
      GenServer.start_link(__MODULE__, Map.new(opts), name: opts[:name])
    end
  end

  @doc """
  Sends a ping request to the server to check connection health. Returns `:pong` if successful.

  ## Options

    * `:timeout` - Request timeout in milliseconds (default: 30s)
    * `:progress` - Progress tracking options
      * `:token` - A unique token to track progress (string or integer)
      * `:callback` - A function to call when progress updates are received
  """
  @spec ping(t, keyword) :: :pong | {:error, Error.t()}
  def ping(client, opts \\ []) when is_list(opts) do
    operation =
      Operation.new(%{
        method: "ping",
        params: %{},
        progress_opts: Keyword.get(opts, :progress),
        timeout: Keyword.get(opts, :timeout)
      })

    buffer_timeout = operation.timeout + to_timeout(second: 1)
    GenServer.call(client, {:operation, operation}, buffer_timeout)
  end

  @doc """
  Lists available resources from the server.

  ## Options

    * `:cursor` - Pagination cursor for continuing a previous request
    * `:timeout` - Request timeout in milliseconds
    * `:progress` - Progress tracking options
      * `:token` - A unique token to track progress (string or integer)
      * `:callback` - A function to call when progress updates are received
  """
  @spec list_resources(t, keyword) :: {:ok, Response.t()} | {:error, Error.t()}
  def list_resources(client, opts \\ []) do
    cursor = Keyword.get(opts, :cursor)
    params = if cursor, do: %{"cursor" => cursor}, else: %{}

    operation =
      Operation.new(%{
        method: "resources/list",
        params: params,
        progress_opts: Keyword.get(opts, :progress),
        timeout: Keyword.get(opts, :timeout)
      })

    buffer_timeout = operation.timeout + to_timeout(second: 1)
    GenServer.call(client, {:operation, operation}, buffer_timeout)
  end

  @doc """
  Reads a specific resource from the server.

  ## Options

    * `:timeout` - Request timeout in milliseconds
    * `:progress` - Progress tracking options
      * `:token` - A unique token to track progress (string or integer)
      * `:callback` - A function to call when progress updates are received
  """
  @spec read_resource(t, String.t(), keyword) ::
          {:ok, Response.t()} | {:error, Error.t()}
  def read_resource(client, uri, opts \\ []) do
    operation =
      Operation.new(%{
        method: "resources/read",
        params: %{"uri" => uri},
        progress_opts: Keyword.get(opts, :progress),
        timeout: Keyword.get(opts, :timeout)
      })

    buffer_timeout = operation.timeout + to_timeout(second: 1)
    GenServer.call(client, {:operation, operation}, buffer_timeout)
  end

  @doc """
  Lists available prompts from the server.

  ## Options

    * `:cursor` - Pagination cursor for continuing a previous request
    * `:timeout` - Request timeout in milliseconds
    * `:progress` - Progress tracking options
      * `:token` - A unique token to track progress (string or integer)
      * `:callback` - A function to call when progress updates are received
  """
  @spec list_prompts(t, keyword) :: {:ok, Response.t()} | {:error, Error.t()}
  def list_prompts(client, opts \\ []) do
    cursor = Keyword.get(opts, :cursor)
    params = if cursor, do: %{"cursor" => cursor}, else: %{}

    operation =
      Operation.new(%{
        method: "prompts/list",
        params: params,
        progress_opts: Keyword.get(opts, :progress),
        timeout: Keyword.get(opts, :timeout)
      })

    buffer_timeout = operation.timeout + to_timeout(second: 1)
    GenServer.call(client, {:operation, operation}, buffer_timeout)
  end

  @doc """
  Gets a specific prompt from the server.

  ## Options

    * `:timeout` - Request timeout in milliseconds
    * `:progress` - Progress tracking options
      * `:token` - A unique token to track progress (string or integer)
      * `:callback` - A function to call when progress updates are received
  """
  @spec get_prompt(t, String.t(), map() | nil, keyword) ::
          {:ok, Response.t()} | {:error, Error.t()}
  def get_prompt(client, name, arguments \\ nil, opts \\ []) do
    params = %{"name" => name}
    params = if arguments, do: Map.put(params, "arguments", arguments), else: params

    operation =
      Operation.new(%{
        method: "prompts/get",
        params: params,
        progress_opts: Keyword.get(opts, :progress),
        timeout: Keyword.get(opts, :timeout)
      })

    buffer_timeout = operation.timeout + to_timeout(second: 1)
    GenServer.call(client, {:operation, operation}, buffer_timeout)
  end

  @doc """
  Lists available tools from the server.

  ## Options

    * `:cursor` - Pagination cursor for continuing a previous request
    * `:timeout` - Request timeout in milliseconds
    * `:progress` - Progress tracking options
      * `:token` - A unique token to track progress (string or integer)
      * `:callback` - A function to call when progress updates are received
  """
  @spec list_tools(t, keyword) :: {:ok, Response.t()} | {:error, Error.t()}
  def list_tools(client, opts \\ []) do
    cursor = Keyword.get(opts, :cursor)
    params = if cursor, do: %{"cursor" => cursor}, else: %{}

    operation =
      Operation.new(%{
        method: "tools/list",
        params: params,
        progress_opts: Keyword.get(opts, :progress),
        timeout: Keyword.get(opts, :timeout)
      })

    buffer_timeout = operation.timeout + to_timeout(second: 1)
    GenServer.call(client, {:operation, operation}, buffer_timeout)
  end

  @doc """
  Calls a tool on the server.

  ## Options

    * `:timeout` - Request timeout in milliseconds
    * `:progress` - Progress tracking options
      * `:token` - A unique token to track progress (string or integer)
      * `:callback` - A function to call when progress updates are received
  """
  @spec call_tool(t, String.t(), map() | nil, keyword) ::
          {:ok, Response.t()} | {:error, Error.t()}
  def call_tool(client, name, arguments \\ nil, opts \\ []) do
    params = %{"name" => name}
    params = if arguments, do: Map.put(params, "arguments", arguments), else: params

    operation =
      Operation.new(%{
        method: "tools/call",
        params: params,
        progress_opts: Keyword.get(opts, :progress),
        timeout: Keyword.get(opts, :timeout)
      })

    buffer_timeout = operation.timeout + to_timeout(second: 1)
    GenServer.call(client, {:operation, operation}, buffer_timeout)
  end

  @doc """
  Merges additional capabilities into the client's capabilities.
  """
  @spec merge_capabilities(t, map(), opts :: Keyword.t()) :: map()
  def merge_capabilities(client, additional_capabilities, opts \\ []) do
    timeout = opts[:timeout] || to_timeout(second: 5)
    GenServer.call(client, {:merge_capabilities, additional_capabilities}, timeout)
  end

  @doc """
  Gets the server's capabilities as reported during initialization.

  Returns `nil` if the client has not been initialized yet.
  """
  @spec get_server_capabilities(t, opts :: Keyword.t()) :: map() | nil
  def get_server_capabilities(client, opts \\ []) do
    timeout = opts[:timeout] || to_timeout(second: 5)
    GenServer.call(client, :get_server_capabilities, timeout)
  end

  @doc """
  Gets the server's information as reported during initialization.

  Returns `nil` if the client has not been initialized yet.
  """
  @spec get_server_info(t, opts :: Keyword.t()) :: map() | nil
  def get_server_info(client, opts \\ []) do
    timeout = opts[:timeout] || to_timeout(second: 5)
    GenServer.call(client, :get_server_info, timeout)
  end

  @doc """
  Sets the minimum log level for the server to send log messages.

  ## Parameters

    * `client` - The client process
    * `level` - The minimum log level (debug, info, notice, warning, error, critical, alert, emergency)

  Returns {:ok, result} if successful, {:error, reason} otherwise.
  """
  @spec set_log_level(t, String.t()) :: {:ok, Response.t()} | {:error, Error.t()}
  def set_log_level(client, level)
      when level in ~w(debug info notice warning error critical alert emergency) do
    operation =
      Operation.new(%{
        method: "logging/setLevel",
        params: %{"level" => level}
      })

    buffer_timeout = operation.timeout + to_timeout(second: 1)
    GenServer.call(client, {:operation, operation}, buffer_timeout)
  end

  @doc """
  Requests autocompletion suggestions for prompt arguments or resource URIs.

  ## Parameters

    * `client` - The client process
    * `ref` - Reference to what is being completed (required)
      * For prompts: `%{"type" => "ref/prompt", "name" => prompt_name}`
      * For resources: `%{"type" => "ref/resource", "uri" => resource_uri}`
    * `argument` - The argument being completed (required)
      * `%{"name" => arg_name, "value" => current_value}`
    * `opts` - Additional options
      * `:timeout` - Request timeout in milliseconds
      * `:progress` - Progress tracking options
        * `:token` - A unique token to track progress (string or integer)
        * `:callback` - A function to call when progress updates are received

  ## Returns

  Returns `{:ok, response}` with completion suggestions if successful, or `{:error, reason}` if an error occurs.

  The response result contains a "completion" object with:
  * `values` - List of completion suggestions (maximum 100)
  * `total` - Optional total number of matching items
  * `hasMore` - Boolean indicating if more results are available

  ## Examples

      # Get completion for a prompt argument
      ref = %{"type" => "ref/prompt", "name" => "code_review"}
      argument = %{"name" => "language", "value" => "py"}
      {:ok, response} = Hermes.Client.complete(client, ref, argument)
      
      # Access the completion values
      values = get_in(Response.unwrap(response), ["completion", "values"])
  """
  @spec complete(t, map(), map(), keyword()) ::
          {:ok, Response.t()} | {:error, Error.t()}
  def complete(client, ref, argument, opts \\ []) do
    params = %{
      "ref" => ref,
      "argument" => argument
    }

    operation =
      Operation.new(%{
        method: "completion/complete",
        params: params,
        progress_opts: Keyword.get(opts, :progress),
        timeout: Keyword.get(opts, :timeout)
      })

    buffer_timeout = operation.timeout + to_timeout(second: 1)
    GenServer.call(client, {:operation, operation}, buffer_timeout)
  end

  @doc """
<<<<<<< HEAD
=======
  Registers a callback function to be called when log messages are received.

  ## Parameters

    * `client` - The client process
    * `callback` - A function that takes three arguments: level, data, and logger name

  The callback function will be called whenever a log message notification is received.
  """
  @spec register_log_callback(t, log_callback(), opts :: Keyword.t()) :: :ok
  def register_log_callback(client, callback, opts \\ []) when is_function(callback, 3) do
    timeout = opts[:timeout] || to_timeout(second: 5)
    GenServer.call(client, {:register_log_callback, callback}, timeout)
  end

  @doc """
  Unregisters a previously registered log callback.

  ## Parameters

    * `client` - The client process
    * `callback` - The callback function to unregister
  """
  @spec unregister_log_callback(t, opts :: Keyword.t()) :: :ok
  def unregister_log_callback(client, opts \\ []) do
    timeout = opts[:timeout] || to_timeout(second: 5)
    GenServer.call(client, :unregister_log_callback, timeout)
  end

  @doc """
  Registers a callback function to be called when progress notifications are received
  for the specified progress token.

  ## Parameters

    * `client` - The client process
    * `progress_token` - The progress token to watch for (string or integer)
    * `callback` - A function that takes three arguments: progress_token, progress, and total

  The callback function will be called whenever a progress notification with the
  matching token is received.
  """
  @spec register_progress_callback(
          t,
          String.t() | integer(),
          progress_callback(),
          opts :: Keyword.t()
        ) ::
          :ok
  def register_progress_callback(client, progress_token, callback, opts \\ [])
      when is_function(callback, 3) and
             (is_binary(progress_token) or is_integer(progress_token)) do
    timeout = opts[:timeout] || to_timeout(second: 5)

    GenServer.call(
      client,
      {:register_progress_callback, progress_token, callback},
      timeout
    )
  end

  @doc """
  Unregisters a previously registered progress callback for the specified token.

  ## Parameters

    * `client` - The client process
    * `progress_token` - The progress token to stop watching (string or integer)
  """
  @spec unregister_progress_callback(t, String.t() | integer(), opts :: Keyword.t()) ::
          :ok
  def unregister_progress_callback(client, progress_token, opts \\ [])
      when is_binary(progress_token) or is_integer(progress_token) do
    timeout = opts[:timeout] || to_timeout(second: 5)
    GenServer.call(client, {:unregister_progress_callback, progress_token}, timeout)
  end

  @doc """
>>>>>>> d22a6bdf
  Sends a progress notification to the server for a long-running operation.

  ## Parameters

    * `client` - The client process
    * `progress_token` - The progress token provided in the original request (string or integer)
    * `progress` - The current progress value (number)
    * `total` - The optional total value for the operation (number)

  Returns `:ok` if notification was sent successfully, or `{:error, reason}` otherwise.
  """
  @spec send_progress(
          t,
          String.t() | integer(),
          number(),
          number() | nil,
          opts :: Keyword.t()
        ) ::
          :ok | {:error, term()}
  def send_progress(client, progress_token, progress, total \\ nil, opts \\ [])
      when is_number(progress) and
             (is_binary(progress_token) or is_integer(progress_token)) do
    timeout = opts[:timeout] || to_timeout(second: 5)

    GenServer.call(
      client,
      {:send_progress, progress_token, progress, total},
      timeout
    )
  end

  @doc """
  Cancels an in-progress request.

  ## Parameters

    * `client` - The client process
    * `request_id` - The ID of the request to cancel
    * `reason` - Optional reason for cancellation

  ## Returns

    * `:ok` if the cancellation was successful
    * `{:error, reason}` if an error occurred
    * `{:not_found, request_id}` if the request ID was not found
  """
  @spec cancel_request(t, String.t(), String.t(), opts :: Keyword.t()) ::
          :ok | {:error, Error.t()}
  def cancel_request(client, request_id, reason \\ "client_cancelled", opts \\ []) do
    timeout = opts[:timeout] || to_timeout(second: 5)
    GenServer.call(client, {:cancel_request, request_id, reason}, timeout)
  end

  @doc """
  Cancels all pending requests.

  ## Parameters

    * `client` - The client process
    * `reason` - Optional reason for cancellation (defaults to "client_cancelled")

  ## Returns

    * `{:ok, requests}` - A list of the Request structs that were cancelled
    * `{:error, reason}` - If an error occurred
  """
  @spec cancel_all_requests(t, String.t(), opts :: Keyword.t()) ::
          {:ok, list(Request.t())} | {:error, Error.t()}
  def cancel_all_requests(client, reason \\ "client_cancelled", opts \\ []) do
    timeout = opts[:timeout] || to_timeout(second: 5)
    GenServer.call(client, {:cancel_all_requests, reason}, timeout)
  end

  @doc """
  Adds a root directory to the client's roots list.

  ## Parameters

    * `client` - The client process
    * `uri` - The URI of the root directory (must start with "file://")
    * `name` - Optional human-readable name for the root
    * `opts` - Additional options
      * `:timeout` - Request timeout in milliseconds

  ## Examples

      iex> Hermes.Client.add_root(client, "file:///home/user/project", "My Project")
      :ok
  """
  @spec add_root(t, String.t(), String.t() | nil, opts :: Keyword.t()) :: :ok
  def add_root(client, uri, name \\ nil, opts \\ []) when is_binary(uri) do
    timeout = opts[:timeout] || to_timeout(second: 5)
    GenServer.call(client, {:add_root, uri, name}, timeout)
  end

  @doc """
  Removes a root directory from the client's roots list.

  ## Parameters

    * `client` - The client process
    * `uri` - The URI of the root directory to remove
    * `opts` - Additional options
      * `:timeout` - Request timeout in milliseconds

  ## Examples

      iex> Hermes.Client.remove_root(client, "file:///home/user/project")
      :ok
  """
  @spec remove_root(t, String.t(), opts :: Keyword.t()) :: :ok
  def remove_root(client, uri, opts \\ []) when is_binary(uri) do
    timeout = opts[:timeout] || to_timeout(second: 5)
    GenServer.call(client, {:remove_root, uri}, timeout)
  end

  @doc """
  Gets a list of all root directories.

  ## Parameters

    * `client` - The client process
    * `opts` - Additional options
      * `:timeout` - Request timeout in milliseconds

  ## Examples

      iex> Hermes.Client.list_roots(client)
      [%{uri: "file:///home/user/project", name: "My Project"}]
  """
  @spec list_roots(t, opts :: Keyword.t()) :: [map()]
  def list_roots(client, opts \\ []) do
    timeout = opts[:timeout] || to_timeout(second: 5)
    GenServer.call(client, :list_roots, timeout)
  end

  @doc """
  Clears all root directories.

  ## Parameters

    * `client` - The client process
    * `opts` - Additional options
      * `:timeout` - Request timeout in milliseconds

  ## Examples

      iex> Hermes.Client.clear_roots(client)
      :ok
  """
  @spec clear_roots(t, opts :: Keyword.t()) :: :ok
  def clear_roots(client, opts \\ []) do
    timeout = opts[:timeout] || to_timeout(second: 5)
    GenServer.call(client, :clear_roots, timeout)
  end

  @doc """
  Sends a batch of operations to the server.

  ## Parameters

    * `client` - The client process
    * `operations` - List of Operation structs to send as a batch

  ## Returns

    * `{:ok, results}` - A list of results in the same order as the operations.
      Each result is either `{:ok, response}` or `{:error, error}`.
    * `{:error, reason}` - If the entire batch fails (e.g., transport error)

  ## Example

      operations = [
        Operation.new(%{method: "ping", params: %{}}),
        Operation.new(%{method: "tools/list", params: %{}})
      ]
      
      {:ok, results} = Hermes.Client.send_batch(client, operations)
      # results is a list: [{:ok, :pong}, {:ok, tools_response}]
  """
  @spec send_batch(t, [Operation.t()]) ::
          {:ok, [{:ok, any()} | {:error, Error.t()}]} | {:error, Error.t()}
  def send_batch(client, [_ | _] = operations) do
    max_timeout = Enum.max_by(operations, & &1.timeout).timeout
    buffer_timeout = max_timeout + to_timeout(second: 1)

    GenServer.call(client, {:batch_operations, operations}, buffer_timeout)
  end

  def send_batch(_client, []) do
    {:error, Error.protocol(:invalid_request, %{message: "Batch cannot be empty"})}
  end

  @doc """
  Closes the client connection and terminates the process.
  """
  @spec close(t) :: :ok
  def close(client) do
    GenServer.cast(client, :close)
  end

  # GenServer Callbacks

  @impl true
  def init(%{} = opts) do
    layer = opts.transport[:layer]
    name = opts.transport[:name] || layer
    protocol_version = opts.protocol_version
    transport = %{layer: layer, name: name}

    state =
      State.new(%{
        client_info: opts.client_info,
        capabilities: opts.capabilities,
        protocol_version: protocol_version,
        transport: transport
      })

    client_name = get_in(opts, [:client_info, "name"])

    Logger.metadata(
      mcp_client: opts.name,
      mcp_client_name: client_name,
      mcp_transport: opts.transport
    )

    Logging.client_event("initializing", %{
      protocol_version: protocol_version,
      capabilities: opts.capabilities,
      transport: layer
    })

    Telemetry.execute(
      Telemetry.event_client_init(),
      %{system_time: System.system_time()},
      %{
        client_name: client_name,
        transport: transport,
        protocol_version: protocol_version,
        capabilities: opts.capabilities
      }
    )

    {:ok, state, :hibernate}
  end

  @impl true
  def handle_call({:operation, %Operation{} = operation}, from, state) do
    method = operation.method

    params_with_token =
      State.add_progress_token_to_params(operation.params, operation.progress_opts)

    with :ok <- State.validate_capability(state, method),
         {request_id, updated_state} =
           State.add_request_from_operation(state, operation, from),
         {:ok, request_data} <- encode_request(method, params_with_token, request_id),
         :ok <- send_to_transport(state.transport, request_data) do
      Telemetry.execute(
        Telemetry.event_client_request(),
        %{system_time: System.system_time()},
        %{method: method, request_id: request_id}
      )

      {:noreply, updated_state}
    else
      err -> {:reply, err, state}
    end
  end

  def handle_call({:merge_capabilities, additional_capabilities}, _from, state) do
    updated = State.merge_capabilities(state, additional_capabilities)
    {:reply, updated.capabilities, updated}
  end

  def handle_call(:get_server_capabilities, _from, state) do
    {:reply, State.get_server_capabilities(state), state}
  end

  def handle_call(:get_server_info, _from, state) do
    {:reply, State.get_server_info(state), state}
  end

  def handle_call({:send_progress, progress_token, progress, total}, _from, state) do
    {:reply,
     with {:ok, notification} <-
            Message.encode_progress_notification(%{
              "progressToken" => progress_token,
              "progress" => progress,
              "total" => total
            }) do
       send_to_transport(state.transport, notification)
     end, state}
  end

  def handle_call({:add_root, uri, name}, _from, state) do
    {:reply, :ok, State.add_root(state, uri, name), {:continue, :roots_list_changed}}
  end

  def handle_call({:remove_root, uri}, _from, state) do
    {:reply, :ok, State.remove_root(state, uri), {:continue, :roots_list_changed}}
  end

  def handle_call(:list_roots, _from, state) do
    {:reply, State.list_roots(state), state}
  end

  def handle_call(:clear_roots, _from, state) do
    {:reply, :ok, State.clear_roots(state), {:continue, :roots_list_changed}}
  end

  def handle_call({:cancel_request, request_id, reason}, _from, state) do
    with true <- Map.has_key?(state.pending_requests, request_id),
         :ok <- send_cancellation(state, request_id, reason) do
      {request, updated_state} = State.remove_request(state, request_id)

      error =
        Error.transport(:request_cancelled, %{
          message: "Request cancelled by client",
          reason: reason
        })

      GenServer.reply(request.from, {:error, error})
      {:reply, :ok, updated_state}
    else
      false -> {:reply, Error.transport(:request_not_found), state}
      error -> {:reply, error, state}
    end
  end

  def handle_call({:cancel_all_requests, reason}, _from, state) do
    pending_requests = State.list_pending_requests(state)

    if Enum.empty?(pending_requests) do
      {:reply, {:ok, []}, state}
    else
      cancelled_requests =
        for request <- pending_requests do
          _ = send_cancellation(state, request.id, reason)

          error =
            Error.transport(:request_cancelled, %{
              message: "Request cancelled by client",
              reason: reason
            })

          GenServer.reply(request.from, {:error, error})

          request
        end

      {:reply, {:ok, cancelled_requests}, %{state | pending_requests: %{}}}
    end
  end

  def handle_call({:batch_operations, operations}, from, state) do
    if Protocol.supports_feature?(state.protocol_version, :json_rpc_batching) do
      batch_id = ID.generate_batch_id()

      case prepare_batch(operations, from, batch_id, state) do
        {:ok, batch_data, updated_state} ->
          handle_batch_send(batch_data, batch_id, operations, updated_state)

        {:error, _} = error ->
          {:reply, error, state}
      end
    else
      error =
        Error.protocol(:invalid_request, %{
          message: "Batch operations require protocol version 2025-03-26 or later",
          feature: "batch operations",
          protocol_version: state.protocol_version,
          required_version: "2025-03-26"
        })

      {:reply, {:error, error}, state}
    end
  end

  def handle_call(request, from, %{module: module} = state) do
    case module.handle_call(request, from, state.session) do
      {:reply, reply, session} ->
        {:reply, reply, %{state | session: session}}

      {:reply, reply, session, cont} ->
        {:reply, reply, %{state | session: session}, cont}

      {:noreply, session} ->
        {:noreply, %{state | session: session}}

      {:noreply, session, cont} ->
        {:noreply, %{state | session: session}, cont}

      {:stop, reason, reply, session} ->
        {:stop, reason, reply, %{state | session: session}}

      {:stop, reason, session} ->
        {:stop, reason, %{state | session: session}}
    end
  end

  @impl true
  def handle_continue(:roots_list_changed, state) do
    Task.start(fn -> send_roots_list_changed_notification(state) end)
    {:noreply, state}
  end

  @impl true
  def handle_cast(:close, state) do
    {:stop, :normal, state}
  end

  def handle_cast(:initialize, state) do
    Logging.client_event("handshake", "Making initial client <> server handshake")

    params = %{
      "protocolVersion" => state.protocol_version,
      "capabilities" => state.capabilities,
      "clientInfo" => state.client_info
    }

    operation =
      Operation.new(%{
        method: "initialize",
        params: params
      })

    {request_id, updated_state} =
      State.add_request_from_operation(state, operation, {self(), make_ref()})

    with {:ok, request_data} <- encode_request("initialize", params, request_id),
         :ok <- send_to_transport(state.transport, request_data) do
      {:noreply, updated_state}
    else
      err -> {:stop, err, state}
    end
  rescue
    e ->
      err = Exception.format(:error, e, __STACKTRACE__)
      Logging.client_event("initialization_failed", %{error: err})
      {:stop, :unexpected, state}
  end

  def handle_cast({:response, response_data}, state) do
    case Message.decode(response_data) do
      {:ok, messages} when is_list(messages) ->
        {:noreply, handle_messages(messages, state)}

      {:error, error} ->
        Logging.client_event("decode_failed", %{error: error}, level: :warning)
        {:noreply, state}
    end
  rescue
    e ->
      err = Exception.format(:error, e, __STACKTRACE__)
      Logging.client_event("response_handling_failed", %{error: err}, level: :error)

      {:noreply, state}
  end

  def handle_cast(request, %{module: module} = state) do
    case module.handle_cast(request, state.session) do
      {:noreply, session} -> {:noreply, %{state | session: session}}
      {:noreply, session, cont} -> {:noreply, %{state | session: session}, cont}
      {:stop, reason, session} -> {:stop, reason, %{state | session: session}}
    end
  end

  # Server request handling

  defp handle_server_request(%{"method" => "roots/list", "id" => id}, state) do
    roots = State.list_roots(state)
    roots_result = %{"roots" => roots}
    roots_count = Enum.count(roots)

    with {:ok, response_data} <-
           Message.encode_response(%{"result" => roots_result}, id),
         :ok <- send_to_transport(state.transport, response_data) do
      Logging.client_event("roots_list_request", %{id: id, roots_count: roots_count})

      Telemetry.execute(
        Telemetry.event_client_roots(),
        %{system_time: System.system_time()},
        %{action: :list, count: roots_count, request_id: id}
      )

      {:noreply, state}
    else
      err ->
        Logging.client_event("roots_list_error", %{id: id, error: err}, level: :error)

        Telemetry.execute(
          Telemetry.event_client_error(),
          %{system_time: System.system_time()},
          %{method: "roots/list", request_id: id, error: err}
        )

        {:noreply, state}
    end
  end

  defp handle_server_request(%{"method" => "ping", "id" => id}, state) do
    with {:ok, response_data} <- Message.encode_response(%{"result" => %{}}, id),
         :ok <- send_to_transport(state.transport, response_data) do
      {:noreply, state}
    else
      err ->
        Logging.client_event("ping_response_error", %{id: id, error: err}, level: :error)

        Telemetry.execute(
          Telemetry.event_client_error(),
          %{system_time: System.system_time()},
          %{method: "ping", request_id: id, error: err}
        )

        {:noreply, state}
    end
  end

  defp handle_server_request(
         %{"method" => "sampling/createMessage", "id" => id} = request,
         state
       ) do
    params = Map.get(request, "params", %{})

    case validate_sampling_capability(state) do
      :ok ->
        handle_sampling_with_callback(id, params, state)

      {:error, reason} ->
        send_sampling_error(id, reason, "capability_disabled", %{}, state)
    end
  end

  @impl true
  def handle_info({:request_timeout, request_id}, state) do
    case State.handle_request_timeout(state, request_id) do
      {nil, state} ->
        {:noreply, state}

      {request, updated_state} ->
        elapsed_ms = Request.elapsed_time(request)

        error =
          Error.transport(:request_timeout, %{
            message: "Request timed out after #{elapsed_ms}ms"
          })

        if is_nil(request.batch_id) do
          GenServer.reply(request.from, {:error, error})
        else
          check_batch_completion(request.batch_id, request.from, updated_state)
        end

        _ = send_cancellation(updated_state, request_id, "timeout")

        {:noreply, updated_state}
    end
  end

  @impl true
  def terminate(reason, %{client_info: %{"name" => name}} = state) do
    Logging.client_event("terminating", %{
      name: name,
      reason: reason
    })

    pending_requests = State.list_pending_requests(state)
    pending_count = length(pending_requests)

    if pending_count > 0 do
      Logging.client_event("pending_requests", %{
        count: pending_count
      })
    end

    Telemetry.execute(
      Telemetry.event_client_terminate(),
      %{system_time: System.system_time()},
      %{
        client_name: name,
        reason: reason,
        pending_requests: pending_count
      }
    )

    for request <- pending_requests do
      error =
        Error.transport(:request_cancelled, %{
          message: "Request cancelled by client",
          reason: "client closed"
        })

      GenServer.reply(request.from, {:error, error})

      send_notification(state, "notifications/cancelled", %{
        "requestId" => request.id,
        "reason" => "client closed"
      })
    end

    :ok = state.transport.layer.shutdown(state.transport.name)

    if Hermes.exported?(state.module, :terminate, 2) do
      state.module.terminate(reason, state.session)
    end

    :ok
  end

  # Message handling

  defp handle_messages(messages, state) do
    batch_ids =
      messages
      |> Enum.map(&get_message_batch_id(&1, state))
      |> Enum.reject(&is_nil/1)
      |> Enum.uniq()

    case batch_ids do
      [batch_id] -> handle_batch_response(messages, batch_id, state)
      _ -> Enum.reduce(messages, state, &handle_single_message/2)
    end
  end

  defp get_message_batch_id(%{"id" => id}, state) when not is_nil(id) do
    case State.get_request(state, id) do
      %{batch_id: batch_id} when not is_nil(batch_id) -> batch_id
      _ -> nil
    end
  end

  defp get_message_batch_id(_, _), do: nil

  defp handle_single_message(message, state) do
    cond do
      Message.is_error(message) ->
        Logging.message("incoming", "error", message["id"], message)
        handle_error_response(message, message["id"], state)

      Message.is_response(message) ->
        Logging.message("incoming", "response", message["id"], message)
        handle_success_response(message, message["id"], state)

      Message.is_notification(message) ->
        Logging.message("incoming", "notification", nil, message)
        handle_notification(message, state)

      Message.is_request(message) ->
        Logging.message("incoming", "request", message["id"], message)
        {_, state} = handle_server_request(message, state)
        state

      true ->
        state
    end
  end

  defp handle_batch_response(messages, batch_id, state) do
    batch_from =
      case get_batch_from(batch_id, state) do
        {:ok, from} -> from
        _ -> nil
      end

    {results, updated_state} = collect_batch_results(messages, state)

    if State.batch_complete?(updated_state, batch_id) and not is_nil(batch_from) do
      formatted_results = format_batch_results(results)
      GenServer.reply(batch_from, {:ok, formatted_results})
    end

    updated_state
  end

  defp collect_batch_results(messages, state) do
    Enum.reduce(messages, {%{}, state}, fn message, {results, current_state} ->
      case message do
        %{"id" => id} = msg when Message.is_error(msg) ->
          {_request, new_state} = State.remove_request(current_state, id)
          error = Error.from_json_rpc(msg["error"])
          {Map.put(results, id, {:error, error}), new_state}

        %{"id" => id} = msg when Message.is_response(msg) ->
          {request, new_state} = State.remove_request(current_state, id)
          response = Response.from_json_rpc(msg)
          response_with_method = %{response | method: request && request.method}
          {Map.put(results, id, {:ok, response_with_method}), new_state}

        _ ->
          {results, current_state}
      end
    end)
  end

  defp get_batch_from(batch_id, state) do
    case State.get_batch_requests(state, batch_id) do
      [request | _] -> {:ok, request.from}
      [] -> :error
    end
  end

  defp check_batch_completion(batch_id, from, state) do
    if State.batch_complete?(state, batch_id) do
      GenServer.reply(from, {:ok, %{}})
    end
  end

  defp format_batch_results(results) do
    results
    |> Map.values()
    |> Enum.map(fn
      {:ok, %Response{method: "ping"} = resp} -> {:ok, %{resp | result: :pong}}
      {:ok, %Response{} = response} -> {:ok, response}
      {:error, _} = error -> error
    end)
  end

  # Response handling

  defp handle_error_response(%{"error" => json_error, "id" => id}, id, state) do
    case State.remove_request(state, id) do
      {nil, state} ->
        log_unknown_error_response(id, json_error)
        state

      {request, updated_state} ->
        process_error_response(request, json_error, id, updated_state)
    end
  end

  defp log_unknown_error_response(id, json_error) do
    Logging.client_event("unknown_error_response", %{
      id: id,
      code: json_error["code"],
      message: json_error["message"]
    })
  end

  defp process_error_response(request, json_error, id, state) do
    error = Error.from_json_rpc(json_error)
    elapsed_ms = Request.elapsed_time(request)

    log_error_response(request, id, elapsed_ms, json_error)
    maybe_reply_error(request, error)

    state
  end

  defp log_error_response(request, id, elapsed_ms, json_error) do
    Logging.client_event("error_response", %{
      id: id,
      method: request.method
    })

    Telemetry.execute(
      Telemetry.event_client_error(),
      %{duration: elapsed_ms, system_time: System.system_time()},
      %{
        id: id,
        method: request.method,
        error_code: json_error["code"],
        error_message: json_error["message"]
      }
    )
  end

  defp maybe_reply_error(%{batch_id: nil, from: from}, error) do
    GenServer.reply(from, {:error, error})
  end

  defp maybe_reply_error(%{batch_id: _batch_id}, _error) do
    :ok
  end

  defp handle_success_response(
         %{"id" => id, "result" => %{"serverInfo" => _} = result},
         id,
         state
       ) do
    case State.remove_request(state, id) do
      {nil, state} ->
        state

      {_request, state} ->
        state =
          State.update_server_info(
            state,
            result["capabilities"],
            result["serverInfo"]
          )

        Logging.client_event("initialized", %{
          server_info: result["serverInfo"],
          capabilities: result["capabilities"]
        })

        :ok = send_notification(state, "notifications/initialized")

        {:ok, session} =
          if Hermes.exported?(state.module, :init, 2),
            do: state.module.init(result["serverInfo"], state.session)

        %{state | session: session}
    end
  end

  defp handle_success_response(%{"id" => id, "result" => result}, id, state) do
    case State.remove_request(state, id) do
      {nil, state} ->
        Logging.client_event("unknown_response", %{id: id})
        state

      {request, updated_state} ->
        process_successful_response(request, result, id, updated_state)
    end
  end

  defp process_successful_response(request, result, id, state) do
    response = Response.from_json_rpc(%{"result" => result, "id" => id})
    response_with_method = %{response | method: request.method}
    elapsed_ms = Request.elapsed_time(request)

    log_success_response(request, id, elapsed_ms)
    maybe_reply_to_request(request, response_with_method)

    state
  end

  defp log_success_response(request, id, elapsed_ms) do
    Logging.client_event("success_response", %{id: id, method: request.method})

    Telemetry.execute(
      Telemetry.event_client_response(),
      %{duration: elapsed_ms, system_time: System.system_time()},
      %{
        id: id,
        method: request.method,
        status: :success
      }
    )
  end

  defp maybe_reply_to_request(%{batch_id: nil, method: "ping", from: from}, _response) do
    GenServer.reply(from, :pong)
  end

  defp maybe_reply_to_request(%{batch_id: nil, from: from}, response) do
    GenServer.reply(from, {:ok, response})
  end

  defp maybe_reply_to_request(%{batch_id: _batch_id}, _response) do
    :ok
  end

  # Notification handling

  defp handle_notification(%{"method" => "notifications/progress"} = notification, state) do
    handle_progress_notification(notification, state)
  end

  defp handle_notification(%{"method" => "notifications/message"} = notification, state) do
    handle_log_notification(notification, state)
  end

  defp handle_notification(%{"method" => "notifications/cancelled"} = notification, state) do
    handle_cancelled_notification(notification, state)
  end

  defp handle_notification(
         %{"method" => "notifications/resources/list_changed"} = notification,
         state
       ) do
    handle_resources_list_changed_notification(notification, state)
  end

  defp handle_notification(
         %{"method" => "notifications/resources/updated"} = notification,
         state
       ) do
    handle_resource_updated_notification(notification, state)
  end

  defp handle_notification(
         %{"method" => "notifications/prompts/list_changed"} = notification,
         state
       ) do
    handle_prompts_list_changed_notification(notification, state)
  end

  defp handle_notification(
         %{"method" => "notifications/tools/list_changed"} = notification,
         state
       ) do
    handle_tools_list_changed_notification(notification, state)
  end

  defp handle_notification(_, state), do: state

  defp handle_cancelled_notification(%{"params" => params}, state) do
    request_id = params["requestId"]
    reason = Map.get(params, "reason", "unknown")

    {request, updated_state} = State.remove_request(state, request_id)

    if request do
      Logging.client_event("request_cancelled", %{
        id: request_id,
        reason: reason
      })

      error =
        Error.transport(:request_cancelled, %{
          message: "Request cancelled by server",
          reason: reason
        })

      GenServer.reply(request.from, {:error, error})
    end

    updated_state
  end

  defp handle_progress_notification(%{"params" => params}, state) do
    progress_token = params["progressToken"]
    progress = params["progress"]
    total = Map.get(params, "total")

    if Hermes.exported?(state.module, :handle_progress, 4) do
      state.module.handle_progress(progress_token, progress, total, state.session)
    end

    state
  end

  defp handle_log_notification(%{"params" => params}, state) do
    level = params["level"]
    data = params["data"]
    logger = Map.get(params, "logger")

    if Hermes.exported?(state.module, :handle_log, 4) do
      state.module.handle_log(level, data, logger, state.session)
    end

    log_to_logger(level, data, logger)

    state
  end

  defp log_to_logger(level, data, logger) do
    elixir_level =
      case level do
        level when level in ["debug"] -> :debug
        level when level in ["info", "notice"] -> :info
        level when level in ["warning"] -> :warning
        level when level in ["error", "critical", "alert", "emergency"] -> :error
        _ -> :info
      end

    Logging.client_event("server_log", %{level: level, data: data, logger: logger},
      level: elixir_level
    )
  end

  defp handle_resources_list_changed_notification(_notification, state) do
    Logging.client_event("resources_list_changed", nil)

    Telemetry.execute(
      Telemetry.event_client_notification(),
      %{system_time: System.system_time()},
      %{method: "resources/list_changed"}
    )

    state
  end

  defp handle_resource_updated_notification(%{"params" => params}, state) do
    uri = params["uri"]

    Logging.client_event("resource_updated", %{uri: uri})

    Telemetry.execute(
      Telemetry.event_client_notification(),
      %{system_time: System.system_time()},
      %{method: "resources/updated", uri: uri}
    )

    state
  end

  defp handle_prompts_list_changed_notification(_notification, state) do
    Logging.client_event("prompts_list_changed", nil)

    Telemetry.execute(
      Telemetry.event_client_notification(),
      %{system_time: System.system_time()},
      %{method: "prompts/list_changed"}
    )

    state
  end

  defp handle_tools_list_changed_notification(_notification, state) do
    Logging.client_event("tools_list_changed", nil)

    Telemetry.execute(
      Telemetry.event_client_notification(),
      %{system_time: System.system_time()},
      %{method: "tools/list_changed"}
    )

    state
  end

  # Helper functions

  defp encode_request(method, params, request_id) do
    request = %{"method" => method, "params" => params}
    Logging.message("outgoing", "request", request_id, request)
    Message.encode_request(request, request_id)
  end

  defp encode_notification(method, params) do
    notification = %{"method" => method, "params" => params}
    Logging.message("outgoing", "notification", nil, notification)
    Message.encode_notification(notification)
  end

  defp send_cancellation(state, request_id, reason) do
    params = %{
      "requestId" => request_id,
      "reason" => reason
    }

    send_notification(state, "notifications/cancelled", params)
  end

  defp send_to_transport(transport, data) do
    with {:error, reason} <- transport.layer.send_message(transport.name, data) do
      {:error, Error.transport(:send_failure, %{original_reason: reason})}
    end
  end

  defp send_notification(state, method, params \\ %{}) do
    with {:ok, notification_data} <- encode_notification(method, params) do
      send_to_transport(state.transport, notification_data)
    end
  end

  defp send_roots_list_changed_notification(state) do
    Logging.client_event("sending_roots_list_changed", nil)
    send_notification(state, "notifications/roots/list_changed")
  end

  defp validate_sampling_capability(state) do
    if Map.has_key?(state.capabilities, "sampling") do
      :ok
    else
      {:error, "Client does not have sampling capability enabled"}
    end
  end

  defp handle_sampling_with_callback(id, params, %{module: module} = state) do
    system_prompt = params["systemPrompt"]
    max_tokens = params["maxTokens"]

    opts = if system_prompt, do: [system_prompt: system_prompt], else: []
    opts = if max_tokens, do: opts ++ [max_tokens: max_tokens], else: opts

    messages = params["messages"]
    model_preferences = params["modelPreferences"]

    case module.handle_sampling(messages, model_preferences, opts) do
      {:reply, result, _session} ->
        handle_sampling_result(id, result, state)

      {:error, reason, _session} ->
        send_sampling_error(id, reason, "error", %{}, state)
    end
  end

  defp handle_sampling_result(id, result, state) do
    case Message.encode_sampling_response(%{"result" => result}, id) do
      {:ok, validated} ->
        send_sampling_response(id, validated, state)

      {:error, [%Peri.Error{} | _] = errors} ->
        error_message = "Invalid sampling response"

        send_sampling_error(
          id,
          error_message,
          "invalid_sampling_response",
          errors,
          state
        )

      {:error, reason} ->
        error_message = "Invalid sampling response: #{reason}"

        send_sampling_error(
          id,
          error_message,
          "invalid_sampling_response",
          reason,
          state
        )
    end
  end

  defp send_sampling_response(id, response, state) do
    transport = state.transport
    :ok = transport.layer.send_message(transport.name, response)

    Telemetry.execute(
      Telemetry.event_client_response(),
      %{system_time: System.system_time()},
      %{id: id, method: "sampling/createMessage"}
    )
  end

  defp send_sampling_error(id, message, code, reason, %{transport: transport} = state) do
    error = %Error{code: -1, message: message, data: %{"reason" => reason}}
    {:ok, response} = Error.to_json_rpc(error, id)
    :ok = transport.layer.send_message(transport.name, response)

    Logging.client_event(
      "sampling_error",
      %{
        id: id,
        error_code: code,
        error_message: message
      },
      level: :error
    )

    Telemetry.execute(
      Telemetry.event_client_error(),
      %{system_time: System.system_time()},
      %{id: id, method: "sampling/createMessage", error_code: code}
    )

    {:noreply, state}
  end

  # Batch operation helpers

  defp prepare_batch(operations, from, batch_id, state) do
    {messages, updated_state} =
      build_batch_messages(operations, from, batch_id, state)

    case Message.encode_batch(messages) do
      {:ok, batch_data} -> {:ok, batch_data, updated_state}
      error -> error
    end
  end

  defp build_batch_messages(operations, from, batch_id, state) do
    {messages, final_state} =
      Enum.reduce(operations, {[], state}, fn operation, {msgs, current_state} ->
        {message, _, new_state} =
          build_batch_message(operation, from, batch_id, current_state)

        {[message | msgs], new_state}
      end)

    {Enum.reverse(messages), final_state}
  end

  defp build_batch_message(operation, from, batch_id, state) do
    params_with_token =
      State.add_progress_token_to_params(operation.params, operation.progress_opts)

    {request_id, new_state} =
      State.add_request_from_operation(state, operation, from, batch_id)

    message = %{
      "jsonrpc" => "2.0",
      "method" => operation.method,
      "params" => params_with_token,
      "id" => request_id
    }

    {message, request_id, new_state}
  end

  defp handle_batch_send(batch_data, batch_id, operations, state) do
    case send_to_transport(state.transport, batch_data) do
      :ok ->
        log_batch_request(batch_id, operations)
        {:noreply, state}

      error ->
        cleanup_batch_requests(batch_id, state, error)
    end
  end

  defp log_batch_request(batch_id, operations) do
    Telemetry.execute(
      Telemetry.event_client_request(),
      %{system_time: System.system_time()},
      %{method: "batch", batch_id: batch_id, size: length(operations)}
    )
  end

  defp cleanup_batch_requests(batch_id, state, error) do
    batch_requests = State.get_batch_requests(state, batch_id)

    final_state =
      Enum.reduce(batch_requests, state, fn request, acc_state ->
        {_, new_state} = State.remove_request(acc_state, request.id)
        new_state
      end)

    {:reply, error, final_state}
  end
end<|MERGE_RESOLUTION|>--- conflicted
+++ resolved
@@ -422,87 +422,6 @@
   end
 
   @doc """
-<<<<<<< HEAD
-=======
-  Registers a callback function to be called when log messages are received.
-
-  ## Parameters
-
-    * `client` - The client process
-    * `callback` - A function that takes three arguments: level, data, and logger name
-
-  The callback function will be called whenever a log message notification is received.
-  """
-  @spec register_log_callback(t, log_callback(), opts :: Keyword.t()) :: :ok
-  def register_log_callback(client, callback, opts \\ []) when is_function(callback, 3) do
-    timeout = opts[:timeout] || to_timeout(second: 5)
-    GenServer.call(client, {:register_log_callback, callback}, timeout)
-  end
-
-  @doc """
-  Unregisters a previously registered log callback.
-
-  ## Parameters
-
-    * `client` - The client process
-    * `callback` - The callback function to unregister
-  """
-  @spec unregister_log_callback(t, opts :: Keyword.t()) :: :ok
-  def unregister_log_callback(client, opts \\ []) do
-    timeout = opts[:timeout] || to_timeout(second: 5)
-    GenServer.call(client, :unregister_log_callback, timeout)
-  end
-
-  @doc """
-  Registers a callback function to be called when progress notifications are received
-  for the specified progress token.
-
-  ## Parameters
-
-    * `client` - The client process
-    * `progress_token` - The progress token to watch for (string or integer)
-    * `callback` - A function that takes three arguments: progress_token, progress, and total
-
-  The callback function will be called whenever a progress notification with the
-  matching token is received.
-  """
-  @spec register_progress_callback(
-          t,
-          String.t() | integer(),
-          progress_callback(),
-          opts :: Keyword.t()
-        ) ::
-          :ok
-  def register_progress_callback(client, progress_token, callback, opts \\ [])
-      when is_function(callback, 3) and
-             (is_binary(progress_token) or is_integer(progress_token)) do
-    timeout = opts[:timeout] || to_timeout(second: 5)
-
-    GenServer.call(
-      client,
-      {:register_progress_callback, progress_token, callback},
-      timeout
-    )
-  end
-
-  @doc """
-  Unregisters a previously registered progress callback for the specified token.
-
-  ## Parameters
-
-    * `client` - The client process
-    * `progress_token` - The progress token to stop watching (string or integer)
-  """
-  @spec unregister_progress_callback(t, String.t() | integer(), opts :: Keyword.t()) ::
-          :ok
-  def unregister_progress_callback(client, progress_token, opts \\ [])
-      when is_binary(progress_token) or is_integer(progress_token) do
-    timeout = opts[:timeout] || to_timeout(second: 5)
-    GenServer.call(client, {:unregister_progress_callback, progress_token}, timeout)
-  end
-
-  @doc """
->>>>>>> d22a6bdf
   Sends a progress notification to the server for a long-running operation.
 
   ## Parameters
