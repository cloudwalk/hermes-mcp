--- conflicted
+++ resolved
@@ -15,11 +15,7 @@
 ```elixir
 def deps do
   [
-<<<<<<< HEAD
-    {:hermes_mcp, "~> 0.9.1"}  # x-release-please-version
-=======
     {:hermes_mcp, "~> 0.9"}  # x-release-please-minor
->>>>>>> d87226bf
   ]
 end
 ```
